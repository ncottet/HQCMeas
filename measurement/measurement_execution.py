# -*- coding: utf-8 -*-
#==============================================================================
# module : measurement_execution.py
# author : Matthieu Dartiailh
# license : MIT license
#==============================================================================
"""
This module defines the tools used to run a measurement (ie a hierarchical
set of task).

:Contains:
    TaskProcess :
        Subclass of Process performing the measurement in another process to
        avoid being slowed down by the ui.
    TaskCheckDisplay :
        Simple UI used to diplay the results of a failed check.
    TaskHolder :
        Simple panel representing a measure in the queue of measure to be
        processed. Allow editing and monitor parametrisation.
    TaskHolderDialog :
        Simple dialog asking the user ot provide a name for the measure he is
        enqueuing and whether or not a monitor should be used.
    TaskExecutionControl :
        Store measurement in a queue of measures to be processed, take care of
        starting and communicating with the process performing the measure and
        handling user action (stopping single measure or whole process).
    TaskHolderHandler:
        Handler for `TaskHolder`.
    TaskExecutionControlHandler :.
        Handler for `TaskExecutionControl`.
"""
import sys, os, logging, logging.config, warnings
from logging.handlers import RotatingFileHandler
from multiprocessing import Process, Pipe, Queue
from multiprocessing.synchronize import Event
from threading import Thread
from traits.api import (HasTraits, Instance, Button, Bool, Str, Any,
                        List, Dict, on_trait_change)
from traitsui.api import (View, UItem, HGroup, VGroup, Handler,
                        ListInstanceEditor, Item, Label, ListStrEditor,
                        TextEditor, TitleEditor)
from .task_management.tasks import RootTask
from .measurement_edition import MeasurementEditor
from .measurement_monitoring import MeasureSpy, MeasureMonitor
from .task_management.config import IniConfigTask
from .log.log_facility import (StreamToLogRedirector, QueueLoggerThread)

class TaskProcess(Process):
    """Process taking care of performing the measures.

    When started this process sets up a logger redirecting all records to a
    queue. It then redirects stdout and stderr to the logging system. Then as
    long as there is measures to perform  it asks the main process to send it
    measures through a pipe. Upon reception of the `ConfigObj` object describing
    the measure it rebuilds it, set up a logger for that specific measure and if
    necessary starts a spy transmitting the value of all monitored entries to
    the main process. It finally run the checks of the measure and run it.
    It can be interrupted by setting an event and upon exit close the
    communication pipe and signal all listeners that it is closing.

    Parameters
    ----------
    pipe : double ended multiprocessing pipe
        Pipe used to communicate with the parent process which is transferring
        the measure to perform.
    log_queue : multiprocessing queue
        Queue in which all log records are sent to be procesed later in the main
        process.
    monitor_queue : multiprocessing queue
        Queue in which all the informations the user asked to monitor during the
        measurement are sent to be processed in the main process.
    task_stop : multiprocessing event
        Event set when the user asked the running measurement to stop.
    process_stop : multiprocessing event
        Event set when the user asked the process to stop.

    Attributes
    ----------
    meas_log_handler : log handler
        Log handler used to save the running measurement specific records.
    see `Parameters`

    Methods
    -------
    run():
        Method called when the new process starts.

    """

    def __init__(self, pipe, log_queue, monitor_queue, task_stop, process_stop):
        super(TaskProcess, self).__init__(name = 'MeasureProcess')
        self.task_stop = task_stop
        self.process_stop = process_stop
        self.pipe = pipe
        self.log_queue = log_queue
        self.monitor_queue = monitor_queue
        self.meas_log_handler = None

    def run(self):
        """Method called when the new process starts.

        For a complete description of the workflow see the class docstring.
        """
        self._config_log()
        # Ugly patch to avoid pyvisa complaining about missing filters
        warnings.simplefilter("ignore")

        # Redirecting stdout and stderr to the logging system.
        logger = logging.getLogger()
        redir_stdout = StreamToLogRedirector(logger)
        sys.stdout = redir_stdout
        logger.info('Logger parametrised')

        print 'Process running'
        while not self.process_stop.is_set():
            try:
                # Request a new measure to perform from the main process
                print 'Need task'
                self.pipe.send('Need task')

                # Get the answer
                self.pipe.poll(None)
                name, config, monitored_entries = self.pipe.recv()

                if config != 'STOP':
                    # If a real measurement was sent, build it.
                    task = IniConfigTask().build_task_from_config(config)
                    print 'Task built'

                    # There are entries in the database we are supposed to
                    # monitor start a spy to do it.
                    if monitored_entries is not None:
                        spy = MeasureSpy(self.monitor_queue, monitored_entries,
                                         task.task_database)

                    # Set up the logger for this specific measurement.
                    if self.meas_log_handler != None:
                        logger.removeHandler(self.meas_log_handler)
                    log_path = os.path.join(
                                        task.get_from_database('default_path'),
                                        name + '.log')
                    if os.path.isfile(log_path):
                        os.remove(log_path)
                    self.meas_log_handler = RotatingFileHandler(log_path,
                                                            mode = 'w',
                                                            maxBytes = 10**6,
                                                            backupCount = 10)
                    aux = '%(asctime)s | %(levelname)s | %(message)s'
                    formatter = logging.Formatter(aux)
                    self.meas_log_handler.setFormatter(formatter)
                    logger.addHandler(self.meas_log_handler)

                    # Clear the event signaling the task it should stop, pass it
                    # to the task and make the database ready.
                    self.task_stop.clear()
                    task.should_stop = self.task_stop
                    task.task_database.prepare_for_running()

                    # Perform the checks.
                    check = task.check(test_instr = True)
                    if check[0]:
                        print 'Check successful'
                        # Perform the measure
                        task.process()
                        self.pipe.send('Task processed')
                        if self.task_stop.is_set():
                            print 'Task interrupted'
                        else:
                            print 'Task processed'
                    else:
                        message = '\n'.join('{} : {}'.format(path, mes)
                                    for path, mes in check[1].iteritems())
                        logger.critical(message)

                    # If a spy was started kill it
                    if monitored_entries is not None:
                        spy.close()
                        del spy

            except Exception as e:
                logger.critical(e.message, exc_info = True)

        # Clean up before closing.
        self.pipe.send('Closing')
        print 'Process shuting down'
        self.meas_log_handler.close()
        self.log_queue.put_nowait(None)
        self.pipe.close()

    def _config_log(self):
        """Configuring the logger for the process. Sending all record to a
        multiprocessing queue.
        """
        config_worker = {
            'version': 1,
            'disable_existing_loggers': True,
            'handlers': {
                'queue': {
                    'class': 'measurement.log.log_facility.QueueHandler',
                    'queue': self.log_queue,
                },
            },
            'root': {
                'level': 'DEBUG',
                'handlers': ['queue']
            },
        }
        logging.config.dictConfig(config_worker)
        if os.name == 'posix':
            # On POSIX, the setup logger will have been configured in the
            # parent process, but should have been disabled following the
            # dictConfig call.
            # On Windows, since fork isn't used, the setup logger won't
            # exist in the child, so it would be created and the message
            # would appear - hence the "if posix" clause.
            logger = logging.getLogger('setup')
            logger.critical('Should not appear, because of disabled logger ...')


class TaskCheckDisplay(HasTraits):
    """Simple dialog displaying the errors messages resulting from a failed
    check.

    Attributes
    ----------
    check_dict_result : dict(str, str)
        Dictionnary storing the path of the task in which a check failed and
        the associated message.
    name_to_path_dict : dict(str, str)
        Dictionnary mapping the name of the tasks in which a check failed to its
        path.
    failed_check_list : list(str)
        List of the name of the task in which a check failed.
    selected_check : str
        Name of the task the user selected from `failed_check_list`.
    full_path : str
        Path of the selected task.
    message : str
        Message associated to the selected task.
    """
    check_dict_result = Dict(Str, Str)

    name_to_path_dict = Dict(Str, Str)
    failed_check_list = List(Str)

    selected_check = Str
    full_path = Str
    message = Str

    view = View(
            HGroup(
                UItem('failed_check_list',
                      editor = ListStrEditor(selected = 'selected_check',
                                             editable = False),
                    width = 300),
                VGroup(
                    UItem('full_path', editor = TitleEditor(), width = 500),
                    UItem('message', editor = TextEditor(multi_line = True,
                                          read_only = True)),
                    ),
                ),
            kind = 'live',
            title = 'Errors in the check'
            )

    def __init__(self, check_dict_result):
        super(TaskCheckDisplay, self).__init__()
        self.check_dict_result = check_dict_result
        self.name_to_path_dict = {key.rpartition('/')[-1] : key
                                    for key in self.check_dict_result.keys()}
        self.failed_check_list = self.name_to_path_dict.keys()
        self.seleted_check = self.failed_check_list[0]
        self.full_path = self.name_to_path_dict[self.seleted_check]
        self.message = self.check_dict_result[self.full_path]
        self.edit_traits()

    @on_trait_change('selected_check')
    def _update(self, new):
        """Automatically set the `full_path` and `message` attribute when the
        user select a new failed check.
        """
        self.full_path = self.name_to_path_dict[new]
        self.message = self.check_dict_result[self.full_path]

class TaskHolderHandler(Handler):
    """Simple handler connected to a `TaskHolder` instance.
    """

    def object_edit_button_changed(self, info):
        """Open a measurement editor when the user click the edit button and
        take care of updating the ini file in which the measurement info are
        stored.

        """
        model = info.object
        meas_editor = MeasurementEditor(root_task = model.root_task,
                                        is_new_meas = False)
        model.status = 'EDITING'
        default_path = meas_editor.root_task.default_path
        meas_editor.edit_traits(parent = info.ui.control,
                                kind = 'livemodal',
                                )

        task = model.root_task = meas_editor.root_task
        path = os.path.join(default_path,
                                model.name + '.ini')
        if task.default_path == default_path:
            with open(path, 'w') as f:
                task.update_preferences_from_traits()
                task.task_preferences.write(f)
        else:
            os.remove(path)
            path = os.path.join(task.default_path,
                                model.name + '.ini')
            with open(path, 'w') as f:
                task.update_preferences_from_traits()
                task.task_preferences.write(f)

        model.status = 'READY'

    def object_edit_monitor_changed(self, info):
        """Open a monitored entries editor when the user click the edit monitor
        button.

        """
        model = info.object
        model.monitor.define_monitored_entries(model.root_task.task_database,
                                               parent = info.ui.control)

class TaskHolder(HasTraits):
    """Panel representing a measurement in the queue of measurement to be
    performed.

    Attributes
    ----------
    name : str
        Name of the measurement associated with that panel
    status : str
        Current status of the measurement ('READY', 'EDITING', 'RUNNING')
    edit_button : button
        Button to open an editor to modify the enqueued measures.
    is_running : bool
        Boolean indicating whether or not the measurement is running.
    root_task : instance(RootTask)
        `RootTask` instance representing the enqueued measure.
    monitor : instance(MeasureMonitor)
        Monitor which could be used to follow the measurement.
    use_monitor : bool
        Boolean indicating whether or not to use a monitor to follow the
        measure.
    edit_monitor : button
        Button to open an editor to modify the monitored entries.

    """
    name = Str
    status = Str('READY')
    edit_button = Button('Edit')
    is_running = Bool(False)
    root_task = Instance(RootTask)

    monitor = Instance(MeasureMonitor)
    use_monitor = Bool(True)
    edit_monitor = Button('Edit monitor')

    traits_view = View(
                    VGroup(
                        UItem('name', style = 'readonly'),
                        VGroup(
                            UItem('status', style = 'readonly',
                                  resizable = True),
                            show_border = True,
                            label = 'Status',
                            ),
                        HGroup(
                            UItem('edit_button',
                                  enabled_when = 'not is_running'),
                            Item('use_monitor',
                                  enabled_when = 'not is_running'),
                            UItem('edit_monitor',
                                  enabled_when = 'not is_running',
                                  visible_when = 'use_monitor'),
                            ),
                        show_border = True,
                        label = 'Measure',
                        ),
                    handler = TaskHolderHandler(),
                    resizable = False,
                    height = -50,
                    )
    def __init__(self, *args, **kwargs):
        super(TaskHolder, self).__init__(*args, **kwargs)
        self.monitor = MeasureMonitor(measure_name = kwargs.get('name',''))

    def _is_running_changed(self, new):
        """
        """
        if new:
            self.status = 'RUNNING'

class TaskHolderDialog(HasTraits):
    """Simple dialog asking the user ot provide a name for the measure he is
    enqueuing and whether or not a monitor should be used.

    """
    name = Str
    use_monitor = Bool(True)

    traits_view = View(
                    VGroup(
                        UItem('name'),
                        HGroup(
                            Label('Use monitor'),
                            UItem('use_monitor'),
                            ),
                       ),
                   buttons = ['OK', 'Cancel'],
                   title = 'Enter a name for your measurement',
                   width = 200, kind = 'modal')

class TaskExecutionControlHandler(Handler):
    """Handler for `TaskExecutionControl`.
    """
    def closed(self, info, is_ok):
        if info.object.current_monitor:
            if hasattr(info.object.current_monitor, 'ui'):
                info.object.current_monitor.ui.dispose()

class TaskExecutionControl(HasTraits):
    """Store measurement in a queue of measures to be processed, take care of
    starting and communicating with the process performing the measure and
    handling user action (stopping single measure or whole process).

    Attributes
    ----------
    start_button : button
        Launch a new process in which the enqueued measures will be processed
    stop_button : button
        Stop the current measurement and then the whole process. The other
        enqueued measures are not processed.
    stop_task_button : button
        Stop the current measurement. Due to how this is implemented you will
        have to wait for the current running task to exit. The other
        enqueued measures are processed.
    show_monitor : button
        Display the monitor associated with the current measurement.
    running : bool
        Bool indicating whether or not the measurement process is running.
    task_stop : multiprocess.Event
        Event used to signal that the current measure should be stopped.
    process_stop : multiprocess.Event
        Event used to signal that the measurement process should be stopped.
    task_holders : list(instance(TaskHolder))
        List containing all the enqueued measure.
    process : instance(Process)
        Measurement process.
    log_thread : instance(Thread)
        Thread dedicated to handling the log records coming from the measurement
        process
    log_queue : multiprocessing queue
        Queue in which the log records of the measurement process are sent from
        the measurement process to the main process.
    monitor_queue :  multiprocessing queue
        Queue in which the value of the monitored parameters are sent from the
        measurement process to the main process.
    current_monitor : instance(MeasureMonitor)
        Monitor associated to the measurement being processed.
    pipe : multiprocessing double ended pipe
        Pipe used for communication between the two processus.

    Methods
    -------
    append_task(new_task):
        Method handlingthe enqueuing of a measurement in the queue.

    """

    start_button = Button('Start')
    stop_button = Button('Stop all')
    stop_task_button = Button('Stop task')
    show_monitor = Button('Show monitor')
    running = Bool(False)
    task_stop = Instance(Event, ())
    process_stop = Instance(Event, ())

    task_holders = List(Instance(TaskHolder), [])

    process = Instance(Process)
    log_thread = Instance(Thread)
    log_queue = Instance(Queue, ())
    monitor_queue = Instance(Queue, ())
    current_monitor = Instance(MeasureMonitor)
    pipe = Any #Instance of Connection but ambiguous when the OS is not known

    traits_view = View(
                    VGroup(
                        VGroup(
                            UItem('task_holders',
                                  editor = ListInstanceEditor(style = 'custom',
                                                      addable = False),
                                  ),
                            show_border = True,
                            label = 'Enqueued tasks',
                            ),
                        HGroup(
                            UItem('start_button',
                              enabled_when = 'not running and task_holders'),
                            UItem('stop_task_button', enabled_when = 'running'),
                            UItem('stop_button', enabled_when = 'running'),
                            ),
                        UItem('show_monitor', enabled_when = 'running'),
                        ),
                    resizable = False,
                    width = 300,
                    handler = TaskExecutionControlHandler(),
                    )

    def append_task(self, new_task):
        """Put a measure in the queue if it pass the tests.

        First the check method of the measure is called. If the tests pass,
        the user is asked to give a name to its measure (by default the name is
        'Meas"i"' where is the index of the measure in the queue), then he can
        choose what entries he wants to monitor during the measure which is then
        enqueued and finally saved in the default folder ('default_path'
        attributes of the `RootTask` describing the measure). Otherwise the list
        of the failed tests is displayed to the user.

        Parameters
        ----------
        new_task : instance(`RootTask`)
            Instance of `RootTask` representing the measure.

        Returns
        -------
        bool :
            True is the measure was successfully enqueued, False otherwise.
        """
        check = new_task.check(
                    test_instr = not self.running)
        if check[0]:
            dialog = TaskHolderDialog()
            ui = dialog.edit_traits()
            if ui.result:
                if dialog.name == '':
                    dialog.name = 'Meas' + str(len(self.task_holders))
                task_holder = TaskHolder(root_task = new_task,
                                         name = dialog.name)
                if dialog.use_monitor:
                    res = task_holder.monitor.define_monitored_entries(
                                        task_holder.root_task.task_database)
                    task_holder.use_monitor = res
                else:
                    task_holder.use_monitor = False
                self.task_holders.append(task_holder)

                path = os.path.join(new_task.default_path, dialog.name + '.ini')
                with open(path, 'w') as f:
                    new_task.update_preferences_from_traits()
                    new_task.task_preferences.write(f)

                return True
            else:
                return False
        else:
           TaskCheckDisplay(check[1])
           return False

    def _start_button_changed(self):
        """Handle the `start_button` being pressed.

        Clear the event `task_stop` and `process_stop`, create the pipe and
        the measurement process. Start then the log thread and then the process.
        Finally start the thread handling the communication with the measurement
        process.

        """
        print 'Starting process'
        self.task_stop.clear()
        self.process_stop.clear()
        self.pipe, process_pipe = Pipe()
        self.process = TaskProcess(process_pipe,
                                   self.log_queue,
                                   self.monitor_queue,
                                   self.task_stop,
                                   self.process_stop)
        self.log_thread = QueueLoggerThread(self.log_queue)
        self.log_thread.daemon = True
        self.log_thread.start()

        self.process.start()
        self.running = True
        Thread(group = None, target = self._process_listerner).start()

    def _stop_button_changed(self):
        """Handle the `stop_button` being pressed.

        Set the `process_stop` event and signal in the pipe that not more
        measurement will be sent. Then wait for the process and the log thread
        to terminate.

        """
        print 'Stopping process'
        self.process_stop.set()
        self.pipe.send('STOP')
        self.task_stop.set()
        self.process.join()
        self.log_thread.join()
        self.running = False

    def _stop_task_button_changed(self):
        """Handle the `stop_task_button` being pressed by setting the
        `task_stop` event.
        """
        print 'Stopping task'
        self.task_stop.set()

    def _show_monitor_changed(self):
        """Display the current monitor.
        """
        self.current_monitor.open_window()

    def _process_listerner(self):
        """Method called in a separated thread to handle communications with the
        measurement process.

        """
        print 'Starting listener'
        while not self.process_stop.is_set():
            self.pipe.poll(None)
            mess = self.pipe.recv()
            print 'Message received'
            if mess == 'Need task':
                if self.task_holders:
                    i = 0
<<<<<<< HEAD
                    task = None
=======
                    # Look for a measure not being currently edited.
>>>>>>> 18d6fd22
                    while i < len(self.task_holders):
                        if self.task_holders[i].status == 'EDITING':
                            i += 1
                            continue
                        else:
                            task_holder = self.task_holders[i]
                            task = task_holder.root_task
                            name = task_holder.name
                            break

                    # If one is found, stop the old monitor, if necessary start
                    # a new one and send the measur in the pipe.
                    if task is not None:
                        task_holder.is_running = True
                        task.update_preferences_from_traits()

                        if self.current_monitor:
                            self.current_monitor.stop_monitor()
                            self.current_monitor = None

                        if task_holder.use_monitor:
                            self.current_monitor = task_holder.monitor
                            self.current_monitor.status = 'Running'
                            self.current_monitor.start_monitor(
                                                        self.monitor_queue)
                            self.current_monitor.open_window()
                            self.pipe.send((name, task.task_preferences,
                                    self.current_monitor.monitored_map.keys()))
                        else:
                            self.pipe.send((name, task.task_preferences,
                                        None))
                        print 'Measurement sent'

                    # If there is no measurement which can be sent, stop the
                    # measurement process.
                    else:
                        self.process_stop.set()
                        print 'The only task is the queue is being edited'
                        self.pipe.send(('', 'STOP',''))
                        self.pipe.poll(None)
                        self.pipe.close()
                        self.process.join()
                        self.log_thread.join()
                        self.running = False
                        break
                # If there is no measurement in the queue, stop the
                # measurement process.
                else:
                    if self.current_monitor:
                        self.current_monitor.status = 'Stopped'
                    self.process_stop.set()
                    print 'All measurements have been sent'
                    self.pipe.send(('','STOP',''))
                    self.pipe.poll(None)
                    self.pipe.close()
                    self.process.join()
                    self.log_thread.join()
                    self.running = False
                    break

<<<<<<< HEAD
            elif mess == 'Task processed':
                i = 0
                while i < len(self.task_holders):
                    if self.task_holders[i].status != 'RUNNING':
                        i += 1
                        continue
                    else:
                       del self.task_holders[i]
                       break

=======
            # If the measurement process sent a message different from
            # 'Need_task', it means it will stop so we can clean up.
>>>>>>> 18d6fd22
            else:
                self.pipe.close()
                self.process.join()
                self.log_thread.join()
                self.running = False
                break

        # Upon exit close the monitor if it is still opened.
        if self.current_monitor:
            self.current_monitor.status = 'Stopped'<|MERGE_RESOLUTION|>--- conflicted
+++ resolved
@@ -632,11 +632,8 @@
             if mess == 'Need task':
                 if self.task_holders:
                     i = 0
-<<<<<<< HEAD
                     task = None
-=======
                     # Look for a measure not being currently edited.
->>>>>>> 18d6fd22
                     while i < len(self.task_holders):
                         if self.task_holders[i].status == 'EDITING':
                             i += 1
@@ -697,7 +694,8 @@
                     self.running = False
                     break
 
-<<<<<<< HEAD
+            # If the measurement process sent a message different from
+            # 'Need_task', it means it will stop so we can clean up.
             elif mess == 'Task processed':
                 i = 0
                 while i < len(self.task_holders):
@@ -708,10 +706,6 @@
                        del self.task_holders[i]
                        break
 
-=======
-            # If the measurement process sent a message different from
-            # 'Need_task', it means it will stop so we can clean up.
->>>>>>> 18d6fd22
             else:
                 self.pipe.close()
                 self.process.join()
