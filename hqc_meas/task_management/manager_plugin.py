# -*- coding: utf-8 -*-
# =============================================================================
# module : manager_plugin.py
# author : Matthieu Dartiailh
# license : MIT license
# =============================================================================
"""
"""
import os
import logging
import enaml
from importlib import import_module
from atom.api import (Str, Dict, List, Unicode, Typed, Subclass, Tuple)

from watchdog.observers import Observer
from watchdog.events import (FileSystemEventHandler, FileCreatedEvent,
                             FileDeletedEvent, FileMovedEvent)
from inspect import cleandoc
from collections import defaultdict

from hqc_meas.utils.has_pref_plugin import HasPrefPlugin
from hqc_meas.tasks.api import BaseTask, TaskInterface, InterfaceableTaskMixin
from hqc_meas.tasks.tools.walks import flatten_walk
from hqc_meas.utils.configobj_ops import flatten_config
from .filters.api import AbstractTaskFilter, TASK_FILTERS
from .config.api import (SPECIAL_CONFIG, CONFIG_MAP_VIEW, IniConfigTask,
                         IniView)

from .templates import load_template
from .dependencies_manager import (BuildDependenciesManager,
                                   RuntimeDependenciesManager)


MODULE_PATH = os.path.dirname(__file__)

MODULE_ANCHOR = 'hqc_meas.task_management'


# XXXX Filters and Config being less prone to frequent udpates, no dynamic
# introspection is performed and the old system using variables defined in
# __init__ is kept. However as this might change in the future all the logic
# will be centralized in the manager just like for tasks, and all the variables
# will be defined to ease a future transition (save exceptions) only the
# refresh_methods will be dummies.
class TaskManagerPlugin(HasPrefPlugin):
    """
    """
    #: Folders containings templates which should be loaded.
    templates_folders = List(Unicode(),
                             [os.path.realpath(
                                 os.path.join(MODULE_PATH,
                                              '../tasks/templates'))]
                             ).tag(pref=True)

    #: Tasks and packages loading exception.
    tasks_loading = List(Unicode()).tag(pref=True)

    #: Task views loading exception.
    views_loading = List(Unicode()).tag(pref=True)

    #: Task interfaces loading exceptions.
    interface_exceptions = List(Unicode()).tag(pref=True)

    #: List of all the known tasks.
    tasks = List()

    #: List of the filters.
    filters = List(Str(), TASK_FILTERS.keys())

    def start(self):
        """ Start the plugin life-cycle.

        This method is called by the framework at the appropriate time.
        It should never be called by user code.

        """
        super(TaskManagerPlugin, self).start()
        path = os.path.realpath(os.path.join(MODULE_PATH,
                                             '../tasks/templates'))
        if not os.path.isdir(path):
            os.mkdir(path)
        self._build_dep_manager.start()
        self._runtime_dep_manager.start()
        self._refresh_template_tasks()
        self._refresh_tasks()
        self._refresh_filters()
        self._refresh_config()
        self._bind_observers()

    def stop(self):
        """ Stop the plugin life-cycle.

        This method is called by the framework at the appropriate time.
        It should never be called by user code.

        """
        super(TaskManagerPlugin, self).stop()
        self._unbind_observers()
        self._build_dep_manager.stop()
        self._runtime_dep_manager.stop()
        self._py_tasks.clear()
        self._template_tasks.clear()
        self._interfaces.clear()
        self._filters.clear()
        self._task_views.clear()
        self._configs.clear()

    def tasks_request(self, tasks, use_class_names=False):
        """ Give access to task infos.

        Parameters
        ----------
        tasks : list(str)
            The names of the requested tasks.
        use_class_names : bool, optional
            Should the search be performed using class names rather than task
            names.

        Returns
        -------
        tasks : dict
            The required tasks infos as a dict. For Python tasks the entry will
            contain the class ({name: class}). If use_class_names is True the
            class name will be used.
            For templates the entry will contain the path, the data as a
            ConfigObj object and the doc ({name : (path, data, doc)})

        """
        answer = {}

        if not use_class_names:
            missing_py = set([name for name in tasks
                              if name not in self._py_tasks.keys()])
            missing_temp = set([name for name in tasks
                                if name not in self._template_tasks.keys()])
            missing = list(set.intersection(missing_py, missing_temp))

            answer.update({key: val for key, val in self._py_tasks.iteritems()
                           if key in tasks})

            answer.update({key: tuple([val] + list(load_template(val)))
                           for key, val in self._template_tasks.iteritems()
                           if key in tasks})
        else:
            class_names = {val.__name__: val
                           for val in self._py_tasks.values()}

            missing = [name for name in tasks
                       if name not in class_names]

            answer.update({key: val for key, val in class_names.iteritems()
                           if key in tasks})

        return answer, missing

    def views_request(self, task_classes):
        """ Give acces to task views.

        Parameters
        ----------
        task_classes : iterable
            Iterable of class names for which a view should be returned.

        Returns
        -------
        views : dict
            Dict mapping the task class names to their associated views.

        """
        views = self._task_views
        missing = [t_class for t_class in task_classes
                   if t_class not in views]
        return {t_class: view for t_class, view in views.iteritems()
                if t_class in task_classes}, missing

    def interfaces_request(self, names, use_i_names=False):
        """ Give acces to interfaces classes.

        Parameters
        ----------
        names : iterable
            Iterable of task/interfaces names whose class should be returned.

        use_i_names : bool
            Flag indicating whether to consider the names as task names or
            interfaces names.

        Returns
        -------
        interfaces : dict
            Dict mapping the task/interface name to the associated list of
            class/class .

        """
        known_interfaces = self._interfaces
        if not use_i_names:
            t_names = self._task_interfaces
            missing = [task for task in names
                       if task not in t_names]
            return {name: [known_interfaces[i_name]
                           for i_name in t_names[name]]
                    for name in t_names if name in names}, missing

        else:
            missing = [interface for interface in names
                       if interface not in self._interfaces]

            return {interface: i_class
                    for interface, i_class in known_interfaces.iteritems()
                    if interface in names}, missing

    def interface_views_request(self, interface_classes):
        """ Give acces to task views.

        Parameters
        ----------
        interface_classes : iterable
            Iterable of class names for which a view should be returned.

        Returns
        -------
        views : dict
            Dict mapping the task class names to their associated views.

        """
        views = self._interface_views
        missing = [i_class for i_class in interface_classes
                   if i_class not in views]
        return {i_class: view for i_class, view in views.iteritems()
                if i_class in interface_classes}, missing

    def filter_tasks(self, filter):
        """ Filter the known tasks using the specified filter.

        Parameters
        ----------
        filter_name : str
            Name of the filter to use

        Returns
        -------
        tasks : list(str) or None
            Tasks selected by the filter, or None if the filter does not exist.

        """
        t_filter = self._filters.get(filter)
        if t_filter:
            return t_filter.filter_tasks(self._py_tasks, self._template_tasks)

    def config_request(self, task):
        """ Access the proper config for a task.

        Parameters
        ----------
        task : str
            Name of the task for which a config is required

        Returns
        -------
        config : tuple
            Tuple containing the config object requested, and its visualisation

        """
        templates = self._template_tasks
        if task in self._template_tasks:
            return IniConfigTask(manager=self,
                                 template_path=templates[task]), IniView

        else:
            configs = self._configs
            # Look up the hierarchy of the selected task to get the appropriate
            # TaskConfig
            task_class = self._py_tasks[task]
            for t_class in type.mro(task_class):
                if t_class in configs:
                    config = configs[t_class][0]
                    view = configs[t_class][1]
                    return config(manager=self,
                                  task_class=task_class), view

        return None, None

    def collect_dependencies(self, task, dependencies=['build', 'runtime'],
                             caller=None):
        """ Build a dict of dependencies for a given task.

        NB : This assumes the task is a complex task.

        Parameters
        ----------
        task : ComplexTask
            Task for which dependencies should be computed.

        dependencies : {['build'], ['runtime'], ['build', 'runtime']}
            Kind of dependencies which should be gathered.

        Returns
        -------
        result : bool
            Flag indicating the success of the operation.

        dependencies : dict
            In case of success:
            - Dict holding all the classes or other dependencies to build, run
            or build and run a task without any access to the workbench.
            If a single kind of dependencies is requested a single dict is
            returned otherwise two are returned one for the build ones and one
            for the runtime ones

            Otherwise:
            - dict holding the id of the dependencie and the asssociated
            error message.

        """
        # Use a set to avoid collecting several times the same entry, which
        # could happen if an entry is both a build and a runtime dependency.
        members = set()
        callables = {}
        if 'runtime' in dependencies and caller is None:
            raise RuntimeError(cleandoc('''Cannot collect runtime dependencies
                without knowing the caller plugin'''))

        if 'build' in dependencies:
            for build_dep in self._build_dep_manager.collectors.values():
                members.update(set(build_dep.walk_members))

        if 'runtime' in dependencies:
            for runtime_dep in self._runtime_dep_manager.collectors.values():
                members.update(set(runtime_dep.walk_members))
                callables.update(runtime_dep.walk_callables)

        walk = task.walk(members, callables)
        flat_walk = flatten_walk(walk, list(members) + callables.keys())

        deps = ({}, {})
        errors = {}
        if 'build' in dependencies:
            for build_dep in self._build_dep_manager.collectors.values():
                try:
                    deps[0].update(build_dep.collect(self.workbench,
                                                     flat_walk))
                except ValueError as e:
                    errors[build_dep.id] = e.message

        if 'runtime' in dependencies:
            for runtime_dep in self._runtime_dep_manager.collectors.values():
                try:
                    deps[1].update(runtime_dep.collect(self.workbench,
                                                       flat_walk, caller))
                except ValueError as e:
                    errors[runtime_dep.id] = e.message

        if errors:
            return False, errors

        if 'build' in dependencies and 'runtime' in dependencies:
            return True, deps[0], deps[1]
        elif 'build' in dependencies:
            return True, deps[0]
        else:
            return True, deps[1]

    def collect_build_dep_from_config(self, config):
        """ Read a ConfigObj object to determine all the build dependencies of
        a task hierarchy and get the in a dict.

        Parameters
        ----------
        manager : TaskManager
            Instance of the task manager.

        coonfig : Section
            Section representing the task hierarchy.

<<<<<<< HEAD
    # --- Private API ---------------------------------------------------------
    # Tasks implemented in Python
=======
        Returns
        -------
        build_dep : nested dict or None
            Dictionary holding all the build dependencies of a task hierarchy.
            With this dict and the config the tas hierarchy can be
            reconstructed without accessing the workbech.
            None is case of failure.

        """
        members = []
        for build_dep in self._build_dep_manager.collectors.values():
            members.extend(build_dep.walk_members)

        flat_config = flatten_config(config, members)

        build_deps = {}
        for build_dep in self._build_dep_manager.collectors.values():
            try:
                build_deps.update(build_dep.collect(self.workbench,
                                                    flat_config))
            except ValueError as e:
                logger = logging.getLogger(__name__)
                logger.error(e.message)
                return None

        return build_deps

    def report(self):
        """ Give access to the failures which happened at startup.

        """
        return self._failed

    # --- Private API ---------------------------------------------------------
    #: Tasks implemented in Python
>>>>>>> d7fdd916
    _py_tasks = Dict(Str(), Subclass(BaseTask))

    #: Template tasks (store full path to .ini)
    _template_tasks = Dict(Str(), Unicode())

    #: Tasks views (task_class: view)
    _task_views = Dict(Str())

    #: Dict linking task to their interfaces.
    _task_interfaces = Dict(Str(), List())

    #: Interfaces
    _interfaces = Dict(Str(), Subclass(TaskInterface))

    #: Interfaces views
    _interface_views = Dict(Str())

    #: Task filters
    _filters = Dict(Str(), Subclass(AbstractTaskFilter), TASK_FILTERS)

    #: Task config dict for python tasks (task_class: (config, view))
    _configs = Dict(Subclass(BaseTask), Tuple())

    #: Dict holding the list of failures which happened during loading
    _failed = Dict()

    #: Hanbdler for extensions to the 'build-dependencies' extension point.
    _build_dep_manager = Typed(BuildDependenciesManager)

    #: Handler for extensions to the 'runtime-dependencies' extension point.
    _runtime_dep_manager = Typed(RuntimeDependenciesManager)

    #: Watchdog observer
    _observer = Typed(Observer, ())

    def _refresh_template_tasks(self):
        """ Refresh the known profiles

        """
        templates = {}
        for path in self.templates_folders:
            if os.path.isdir(path):
                filenames = sorted(f for f in os.listdir(path)
                                   if (os.path.isfile(os.path.join(path, f))
                                       and f.endswith('.ini')))

                for filename in filenames:
                    template_name = self._normalise_name(filename)
                    template_path = os.path.join(path, filename)
                    # Beware redundant names are overwrited
                    templates[template_name] = template_path
            else:
                logger = logging.getLogger(__name__)
                logger.warn('{} is not a valid directory'.format(path))

        self._template_tasks = templates
        self.tasks = list(self._py_tasks.keys()) + list(templates.keys())

    def _refresh_tasks(self):
        """ Refresh the known tasks.

        """
        path = os.path.join(MODULE_PATH, '../tasks')
        failed = {}

        modules, v_modules = self._explore_package('tasks', path, failed)

        tasks = {}
        views = {}
        interfaces = defaultdict(list)
        interface_views = {}
        tasks_packages = []
        self._explore_modules(modules, tasks, interfaces, tasks_packages,
                              failed, prefix='tasks')
        self._explore_views(v_modules, views, interface_views, failed)

        # Remove packages which should not be explored
        for pack in tasks_packages[:]:
            if pack in self.tasks_loading:
                tasks_packages.remove(pack)

        # Explore packages
        while tasks_packages:
            pack = tasks_packages.pop(0)
            pack_path = os.path.join(MODULE_PATH, '..', *pack.split('.'))
            modules, v_modules = self._explore_package(pack, pack_path, failed)

            self._explore_modules(modules, tasks, interfaces, tasks_packages,
                                  failed, prefix=pack)
            self._explore_views(v_modules, views, interface_views, failed)

            # Remove packages which should not be explored
            for pack in tasks_packages[:]:
                if pack in self.tasks_loading:
                    tasks_packages.remove(pack)

        tasks = self._validate_interfaceable_tasks(tasks, failed)

        # Map between task class name and formatted name.
        aux_task_map = {v.__name__: k for k, v in tasks.iteritems()}

        # Keeping only the tasks with valid views.
        valid_tasks = {k: tasks[k] for name, k in aux_task_map.iteritems()
                       if name in views}
        valid_views = {k: v for k, v in views.iteritems()
                       if k in aux_task_map or k == 'RootTask'}

        valid_interfaces = {k: [i for i in v
                                if not i.has_view
                                or i.__name__ in interface_views]
                            for k, v in interfaces.iteritems()
                            }

        self._py_tasks = valid_tasks
        self._task_views = valid_views
        self._task_interfaces = {k: [i.__name__ for i in v]
                                 for k, v in valid_interfaces.iteritems()}
        self._interfaces = {i.__name__: i for v in valid_interfaces.values()
                            for i in v}
        self._interface_views = interface_views
        self.tasks = list(tasks.keys()) + list(self._template_tasks.keys())

        self._failed = failed
        # TODO do something with failed

    def _validate_interfaceable_tasks(self, tasks, failed):
        """ Check that the mixin InterfaceableTaskMixin never appear twice.

        """
        for name, task in tasks.iteritems():
            if issubclass(task, InterfaceableTaskMixin):
                ancestors = type(self).mro()
                if ancestors.count(InterfaceableTaskMixin) > 1:
                    failed[name] = cleandoc('''Task cannot inherit
                        multiple times from InterfaceableTaskMixin''')
                    del tasks[name]

        return tasks

    def _refresh_filters(self):
        """ Place holder for a future filter discovery function

        """
        self._filters = TASK_FILTERS

    def _refresh_config(self):
        """ Place holder for a future config discovery function

        """
        mapping = {}
        for key, val in SPECIAL_CONFIG.iteritems():
            mapping[key] = (val, CONFIG_MAP_VIEW[val])

        self._configs = mapping

    def _explore_package(self, pack, pack_path, failed):
        """ Explore a package

        Parameters
        ----------
        pack : str
            The package name relative to "tasks". (ex : tasks.instr)

        pack_path : unicode
            Path of the package to explore

        failed : dict
            A dict in which failed imports will be stored.

        Returns
        -------
        modules : list
            List of string indicating modules which can be imported

        v_modules : list
            List of string indicating enaml modules which can be imported

        """
        if not os.path.isdir(pack_path):
            log = logging.getLogger(__name__)
            mess = '{} is not a valid directory.({})'.format(pack,
                                                             pack_path)
            log.error(mess)
            failed[pack] = mess
            return [], []

        modules = sorted(pack + '.' + m[:-3] for m in os.listdir(pack_path)
                         if (os.path.isfile(os.path.join(pack_path, m))
                             and m.endswith('.py')))

        try:
            modules.remove(pack + '.__init__')
        except ValueError:
            log = logging.getLogger(__name__)
            mess = cleandoc('''{} is not a valid Python package (miss
                __init__.py).'''.format(pack))
            log.error(mess)
            failed[pack] = mess
            return [], []

        # Remove modules which should not be imported
        for mod in modules[:]:
            if mod in self.tasks_loading:
                modules.remove(mod)

        # Look for enaml definitions
        v_path = os.path.join(pack_path, 'views')
        if not os.path.isdir(v_path):
            log = logging.getLogger(__name__)
            mess = '{}.views is not a valid directory.({})'.format(pack,
                                                                   v_path)
            log.error(mess)
            failed[pack] = mess
            return [], []

        v_modules = sorted(pack + '.views.' + m[:-6]
                           for m in os.listdir(v_path)
                           if (os.path.isfile(os.path.join(v_path, m))
                               and m.endswith('.enaml')))

        if not os.path.isfile(os.path.join(pack_path, '__init__.py')):
            log = logging.getLogger(__name__)
            mess = cleandoc('''{} is not a valid Python package (miss
                __init__.py).'''.format(pack + '.views'))
            log.error(mess)
            failed[pack] = mess
            return [], []

        for mod in v_modules[:]:
            if mod in self.views_loading:
                v_modules.remove(mod)

        return modules, v_modules

    def _explore_modules(self, modules, tasks, interfaces, packages, failed,
                         prefix):
        """ Explore a list of modules, looking for tasks.

        Parameters
        ----------
        modules : list
            The list of modules to explore

        tasks : dict
            A dict in which discovered tasks will be stored.

        interfaces : dict
            A dict in which discovered interfaces will be stored.

        packages : list
            A list in which discovered packages will be stored.

        failed : list
            A dict in which failed imports will be stored.

        prefix : str
            Prefix to add to discovered packages to make them importable.

        """
        for mod in modules:
            try:
                m = import_module('..' + mod, MODULE_ANCHOR)
            except Exception as e:
                log = logging.getLogger(__name__)
                mess = 'Failed to import {} : {}'.format(mod, e)
                log.error(mess)
                failed[mod] = mess
                continue

            if hasattr(m, 'KNOWN_PY_TASKS'):
                tasks.update({self._normalise_name(task.__name__): task
                              for task in m.KNOWN_PY_TASKS})

            if hasattr(m, 'INTERFACES'):
                for k, v in m.INTERFACES.iteritems():
                    interfaces[k].extend(v)

            if hasattr(m, 'TASK_PACKAGES'):
                packs = [prefix + '.' + pack for pack in m.TASK_PACKAGES]
                packages.extend(packs)

    def _explore_views(self, modules, views, interface_views, failed):
        """ Explore a list of modules, looking for views.

        Parameters
        ----------
        modules : list
            The list of modules to explore

        views : dict
            A dict in which discovered views will be stored.

        interface_views : dict
            A dict in which discovered interface views will be stored.

        failed : list
            A list in which failed imports will be stored.

        """
        for mod in modules:
            try:
                with enaml.imports():
                    m = import_module('..' + mod, MODULE_ANCHOR)
            except Exception as e:
                log = logging.getLogger(__name__)
                mess = 'Failed to import {} : {}'.format(mod, e)
                log.error(mess)
                failed[mod] = mess
                continue

            if hasattr(m, 'TASK_VIEW_MAPPING'):
                views.update(m.TASK_VIEW_MAPPING)

            if hasattr(m, 'INTERFACE_VIEW_MAPPING'):
                interface_views.update(m.INTERFACE_VIEW_MAPPING)

    def _bind_observers(self):
        """ Setup the observers for the plugin.

        """

        for folder in self.templates_folders:
            handler = _FileListUpdater(self._refresh_template_tasks)
            self._observer.schedule(handler, folder, recursive=True)

        self._observer.start()
        self.observe('tasks_loading', self._update_tasks)
        self.observe('views_loading', self._update_tasks)
        self.observe('templates_folders', self._update_templates)

    def _unbind_observers(self):
        """ Remove the observers for the plugin.

        """
        self.unobserve('tasks_loading', self._update_tasks)
        self.unobserve('views_loading', self._update_tasks)
        self.unobserve('templates_folders', self._update_templates)
        self._observer.unschedule_all()
        self._observer.stop()
        try:
            self._observer.join()
        except RuntimeError:
            pass

    def _update_tasks(self, change):
        """ Observer ensuring that loading preferences are taken into account.

        """
        self._refresh_tasks()

    def _update_templates(self, change):
        """ Observer ensuring that we observe the right template folders.

        """
        self._observer.unschedule_all()

        for folder in self.templates_folders:
            handler = _FileListUpdater(self._refresh_template_tasks)
            self._observer.schedule(handler, folder, recursive=True)

    def _default__build_dep_manager(self):
        """ Default value for _build_dep_manager.

        """
        return BuildDependenciesManager(workbench=self.workbench)

    def _default__runtime_dep_manager(self):
        """ Default value for _build_dep_manager.

        """
        return RuntimeDependenciesManager(workbench=self.workbench)

    @staticmethod
    def _normalise_name(name):
        """Normalize names by replacing '_' by spaces, removing the extension,
        and adding spaces between 'aA' sequences.
        """
        if name.endswith('.ini') or name.endswith('Task'):
            name = name[:-4] + '\0'
        aux = ''
        for i, char in enumerate(name):
            if char == '_':
                aux += ' '
                continue

            if char != '\0':
                if char.isupper() and i != 0:
                    if name[i-1].islower():
                        if name[i+1].islower():
                            aux += ' ' + char.lower()
                        else:
                            aux += ' ' + char
                    else:
                        if name[i+1].islower():
                            aux += ' ' + char.lower()
                        else:
                            aux += char
                else:
                    if i == 0:
                        aux += char.upper()
                    else:
                        aux += char
        return aux


class _FileListUpdater(FileSystemEventHandler):
    """Simple watchdog handler used for auto-updating the profiles list

    """
    def __init__(self, handler):
        self.handler = handler

    def on_created(self, event):
        super(_FileListUpdater, self).on_created(event)
        if isinstance(event, FileCreatedEvent):
            self.handler()

    def on_deleted(self, event):
        super(_FileListUpdater, self).on_deleted(event)
        if isinstance(event, FileDeletedEvent):
            self.handler()

    def on_moved(self, event):
        super(_FileListUpdater, self).on_deleted(event)
        if isinstance(event, FileMovedEvent):
            self.handler()<|MERGE_RESOLUTION|>--- conflicted
+++ resolved
@@ -372,10 +372,6 @@
         coonfig : Section
             Section representing the task hierarchy.
 
-<<<<<<< HEAD
-    # --- Private API ---------------------------------------------------------
-    # Tasks implemented in Python
-=======
         Returns
         -------
         build_dep : nested dict or None
@@ -411,7 +407,6 @@
 
     # --- Private API ---------------------------------------------------------
     #: Tasks implemented in Python
->>>>>>> d7fdd916
     _py_tasks = Dict(Str(), Subclass(BaseTask))
 
     #: Template tasks (store full path to .ini)
